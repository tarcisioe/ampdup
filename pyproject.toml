--- conflicted
+++ resolved
@@ -1,10 +1,6 @@
 [tool.poetry]
 name = "ampdup"
-<<<<<<< HEAD
-version = "0.4.1"
-=======
-version = "0.5.0-dev"
->>>>>>> 3c01b05e
+version = "0.5.0"
 description = "A type-hinted async python mpd client library."
 authors = ["Tarcisio Eduardo Moreira Crocomo <tarcisio.crocomo+pypi@gmail.com>"]
 license = "MIT"
